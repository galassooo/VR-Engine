--- conflicted
+++ resolved
@@ -1,5 +1,4 @@
 #include "engine.h"
-#include <iomanip>
 
 // GLEW
 #include <GL/glew.h>
@@ -13,7 +12,7 @@
  *
  * Initializes the render list and assigns a default name.
  */
-Eng::List::List() : Object(), cullingSphere(std::make_unique<Eng::List::CullingSphere>()), 
+Eng::List::List() : Object(), cullingSphere(std::make_unique<Eng::List::CullingSphere>()),
 boundingBox(std::make_unique<Eng::BoundingBox>()) {
    name = "RenderList";
 }
@@ -46,10 +45,8 @@
    auto element = std::make_shared<Eng::ListElement>(node, finalMatrix);
 
    // Keep lights count to use it as an index later
-   // And for meshes use vertices to calculate the boundig box of the scene
    if (element->getLayer() == RenderLayer::Lights)
        lightsCount++;
-
 
    const auto it = std::ranges::find_if(elements, [&element](const auto &e) {
       return element->getLayer() < e->getLayer();
@@ -101,7 +98,6 @@
  *
  */
 void Eng::List::render() {
-<<<<<<< HEAD
     if (firstRender) {
         std::cout << "[List] Computing Scene Bounding Box" << std::endl;
         for (int i = lightsCount; i < elements.size(); ++i) {
@@ -110,7 +106,7 @@
                 for (auto& vertex : mesh->getVertices()) {
                     boundingBox->update(glm::vec3(mesh->getFinalMatrix() * glm::vec4(vertex.getPosition(), 1.0f)));
                 }
-            } 
+            }
         }
         for (auto& vertex : boundingBox->getVertices()) {
             std::cout << "  (" << vertex.x << ", " << vertex.y << ", " << vertex.z << ")" << std::endl;
@@ -122,11 +118,6 @@
     // Virtual Environment
    // Here we do the sphere culling for the virtual environment as it is simpler to work in eye coordinates rather than world coordinates
    // The previous implementation was on the engine traverseAndAdd but it was wrong as we were mixing eye coordinates with world coordinates
-=======
-    // Store current FBO binding
-    GLint currentFBO;
-    glGetIntegerv(GL_FRAMEBUFFER_BINDING, &currentFBO);
->>>>>>> 98205836
 
     // Virtual Environment culling setup...
     bool stereo = Eng::Base::engIsEnabled(ENG_STEREO_RENDERING);
@@ -136,17 +127,16 @@
     glEnable(GL_DEPTH_TEST);
     auto& sm = ShaderManager::getInstance();
 
-    // Render base color pass
+    // Render base color, without blending and with culling
     if (!sm.loadProgram(baseColorProgram)) {
         std::cerr << "ERROR: Failed to load base color program" << std::endl;
         return;
     }
     renderPass(false, true);
 
-    // Render lights contribution
+    // Render lights contribution, with blending and with culling
     for (int i = 0; i < lightsCount; ++i) {
         auto light = elements[i]->getNode();
-
         if (std::dynamic_pointer_cast<Eng::SpotLight>(light)) {
             if (!sm.loadProgram(spotLightProgram)) {
                 std::cerr << "ERROR: Failed to load spot light program" << std::endl;
@@ -287,7 +277,8 @@
     GLint currentFBO;
     glGetIntegerv(GL_FRAMEBUFFER_BINDING, &currentFBO);
 
-<<<<<<< HEAD
+    sm.loadProgram(shadowMapProgram);
+
     std::vector<glm::vec3> cameraFrustumCorners = computeFrustumCorners(eyeProjectionMatrix, eyeViewMatrix);
 
     std::vector<glm::vec3> sceneBoundingBoxVertices = boundingBox->getVertices();
@@ -309,23 +300,11 @@
         }
         std::cout << std::endl;
     }
-=======
-    sm.loadProgram(shadowMapProgram);
-
-    float range = SHADOW_RANGE;
-    float halfrange = range * 0.5f;
->>>>>>> 98205836
 
     // Print projection matrix for debug
     matrixPtr = glm::value_ptr(lightProjectionMatrix);
 
-<<<<<<< HEAD
     std::cout << "Projection Matrix (glm::mat4):" << std::endl;
-=======
-    // The center of the view
-    glm::vec4 camCenter = invView * glm::vec4(0.0f, 0.0f, -halfrange, 1.0f);
-    glm::vec3 lightCenter = glm::vec3(camCenter);
->>>>>>> 98205836
 
     // Format the matrix in a human-readable form
     for (int i = 0; i < 4; ++i) {
@@ -336,13 +315,8 @@
     }
     */
 
-<<<<<<< HEAD
     // calculate and set the lightSpaceMatric for shadow projection
     lightSpaceMatrix = lightProjectionMatrix * lightViewMatrix;
-=======
-    // calculate and set the lightSpaceMatrix for shadow projection
-    lightSpaceMatrix = lightProjectionMatrix * lightView;
->>>>>>> 98205836
 
     // Activate and clean the shadow map FBO
     shadowMapFbo->render();
@@ -354,7 +328,7 @@
     // Clear depth buffer
     glClear(GL_DEPTH_BUFFER_BIT);
 
-    // Run the render pass
+    // Run the render pass (no additive and no culling)
     renderPass(false, false);
 
     // IMPORTANT: Restore the previous FBO and viewport
@@ -381,7 +355,7 @@
 
     glm::vec3 minLS(FLT_MAX);
     glm::vec3 maxLS(-FLT_MAX);
-    
+
     for (const auto& v : lightSpaceVertices) {
         minLS = glm::min(minLS, v);
         maxLS = glm::max(maxLS, v);
@@ -623,7 +597,7 @@
 
    // Eye properties
    uniform vec3 ShaderManager::UNIFORM_EYE_FRONT;
-   
+
    // Texture mapping:
    layout(binding = ShaderManager::DIFFUSE_TEXTURE_UNIT) uniform sampler2D texSampler;
    uniform bool ShaderManager::UNIFORM_USE_TEXTURE_DIFFUSE;  // Flag per indicare se usare la texture
