--- conflicted
+++ resolved
@@ -384,8 +384,6 @@
    // Get View Matrix
    glm::mat4 viewMatrix = activeCamera->getFinalMatrix();
 
-   headMatrix = activeCamera->getViewMatrix();
-
    // Get Projection matrix
    glm::mat4 projectionMatrix = activeCamera->getProjectionMatrix();
 
@@ -628,18 +626,13 @@
     // Set up the render list with view matrix and projection matrix
     renderList.clear();
     traverseAndAddToRenderList(rootNode);
-<<<<<<< HEAD
     renderList.setEyeViewMatrix(viewMatrix);
-	renderList.setEyeProjectionMatrix(projectionMatrix);
-=======
-    renderList.setViewMatrix(viewMatrix);
     renderList.setEyeProjectionMatrix(projectionMatrix);
 
     // Pass the current FBO to the render list so it can restore it properly during multipass
     renderList.setCurrentFBO(eyeFbo);  // NEW LINE
 
     // Call render which handles multi-pass internally
->>>>>>> 98205836
     renderList.render();
 }
 
@@ -662,12 +655,6 @@
     // Compute modelViewMatrix based on user VR position
     glm::mat4 headPositionMatrix = reserved->ovr->getModelviewMatrix();
 
-<<<<<<< HEAD
-	headMatrix = modelViewMatrix;
-
-    //glm::mat4 cameraWorldMatrix = glm::inverse(activeCamera->getLocalMatrix());
-    //glm::mat4 projectionMatrix = getActiveCamera()->getProjectionMatrix();
-=======
     // Definisci una matrice di trasformazione iniziale fissa che posiziona e orienta correttamente la camera
     // Prima ruota di 270 gradi intorno all'asse Y (per orientarti verso la scacchiera)
     // Poi trasla nella posizione desiderata
@@ -677,7 +664,6 @@
     // Applica la trasformazione iniziale fissa PRIMA della matrice della posizione della testa
     // In questo modo, la trasformazione iniziale diventa la "posizione zero" del VR
     glm::mat4 finalHeadPosition = initialTransform * headPositionMatrix;
->>>>>>> 98205836
 
     // Calcola la matrice di vista finale
     glm::mat4 modelViewMatrix = glm::inverse(finalHeadPosition);
@@ -717,7 +703,7 @@
         // Render scene with multipass
         renderList.clear();
         traverseAndAddToRenderList(rootNode);
-        renderList.setViewMatrix(leftEyeViewMatrix);
+        renderList.setEyeViewMatrix(leftEyeViewMatrix);
         renderList.setEyeProjectionMatrix(leftEyeProjMatrix);
         renderList.render();
 
@@ -751,7 +737,7 @@
         // Render scene with multipass
         renderList.clear();
         traverseAndAddToRenderList(rootNode);
-        renderList.setViewMatrix(rightEyeViewMatrix);
+        renderList.setEyeViewMatrix(rightEyeViewMatrix);
         renderList.setEyeProjectionMatrix(rightEyeProjMatrix);
         renderList.render();
 
@@ -775,10 +761,8 @@
         std::cerr << "[Base] Skybox initialization failed." << std::endl;
         skybox.reset();
     }
-<<<<<<< HEAD
 
     renderList.setGlobalLightColor(skybox->getGlobalColor());
-=======
 }
 
 
@@ -792,5 +776,4 @@
         headNode->setParent(rootNode.get());
     }
     return headNode;
->>>>>>> 98205836
 }